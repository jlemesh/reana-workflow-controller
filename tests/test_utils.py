# -*- coding: utf-8 -*-
#
# This file is part of REANA.
# Copyright (C) 2018 CERN.
#
# REANA is free software; you can redistribute it and/or modify it
# under the terms of the MIT License; see LICENSE file for more details.
"""REANA-Workflow-Controller utility tests."""

import os
import stat
import uuid
from pathlib import Path

import pytest
<<<<<<< HEAD
from reana_db.models import Job, JobCache, Workflow, RunStatus
=======
from mock import Mock, patch
from kubernetes.client.rest import ApiException
from reana_db.models import Job, JobCache, Workflow, WorkflowStatus
>>>>>>> 3d915efc

from reana_workflow_controller.rest.utils import (
    create_workflow_workspace,
    delete_workflow,
    list_files_recursive_wildcard,
    remove_files_recursive_wildcard,
    stop_workflow,
)


@pytest.mark.parametrize(
    "status",
    [
        RunStatus.created,
        RunStatus.failed,
        RunStatus.finished,
        RunStatus.pending,
        RunStatus.stopped,
        pytest.param(RunStatus.deleted, marks=pytest.mark.xfail),
        pytest.param(RunStatus.running, marks=pytest.mark.xfail),
    ],
)
def test_delete_workflow(
    app, session, default_user, sample_yadage_workflow_in_db, status
):
    """Test deletion of a workflow in all possible statuses."""
    sample_yadage_workflow_in_db.status = status
    session.add(sample_yadage_workflow_in_db)
    session.commit()

    delete_workflow(sample_yadage_workflow_in_db)
    assert sample_yadage_workflow_in_db.status == RunStatus.deleted


def test_delete_all_workflow_runs(
    app, session, default_user, yadage_workflow_with_name
):
    """Test deletion of all runs of a given workflow."""
    # add 5 workflows in the database with the same name
    for i in range(5):
        workflow = Workflow(
            id_=uuid.uuid4(),
            name=yadage_workflow_with_name["name"],
            owner_id=default_user.id_,
            reana_specification=yadage_workflow_with_name["reana_specification"],
            operational_options={},
            type_=yadage_workflow_with_name["reana_specification"]["workflow"]["type"],
            logs="",
        )
        session.add(workflow)
        if i == 4:
            workflow.status = RunStatus.running
            not_deleted_one = workflow.id_
        session.commit()

    first_workflow = (
        session.query(Workflow)
        .filter_by(name=yadage_workflow_with_name["name"])
        .first()
    )
    delete_workflow(first_workflow, all_runs=True)
    for workflow in session.query(Workflow).filter_by(name=first_workflow.name).all():
        if not_deleted_one == workflow.id_:
            assert workflow.status == RunStatus.running
        else:
            assert workflow.status == RunStatus.deleted


@pytest.mark.parametrize("workspace", [True, False])
def test_workspace_deletion(
    app,
    session,
    default_user,
    sample_yadage_workflow_in_db,
    tmp_shared_volume_path,
    workspace,
):
    """Test workspace deletion."""
    workflow = sample_yadage_workflow_in_db
    create_workflow_workspace(sample_yadage_workflow_in_db.workspace_path)
    absolute_workflow_workspace = os.path.join(
        tmp_shared_volume_path, workflow.workspace_path
    )

    # create a job for the workflow
    workflow_job = Job(id_=uuid.uuid4(), workflow_uuid=workflow.id_)
    job_cache_entry = JobCache(job_id=workflow_job.id_)
    session.add(workflow_job)
    session.commit()
    session.add(job_cache_entry)
    session.commit()

    # create cached workspace
    cache_dir_path = os.path.abspath(
        os.path.join(
            absolute_workflow_workspace, os.pardir, "archive", str(workflow_job.id_)
        )
    )
    os.makedirs(cache_dir_path)

    # check that the workflow workspace exists
    assert os.path.exists(absolute_workflow_workspace)
    assert os.path.exists(cache_dir_path)
    delete_workflow(workflow, workspace=workspace)
    if workspace:
        assert not os.path.exists(absolute_workflow_workspace)

    # check that all cache entries for jobs
    # of the deleted workflow are removed
    cache_entries_after_delete = JobCache.query.filter_by(job_id=workflow_job.id_).all()
    assert not cache_entries_after_delete
    assert not os.path.exists(cache_dir_path)


def test_deletion_of_workspace_of_an_already_deleted_workflow(
    app, session, default_user, sample_yadage_workflow_in_db, tmp_shared_volume_path
):
    """Test workspace deletion of an already deleted workflow."""
    create_workflow_workspace(sample_yadage_workflow_in_db.workspace_path)
    absolute_workflow_workspace = os.path.join(
        tmp_shared_volume_path, sample_yadage_workflow_in_db.workspace_path
    )

    # check that the workflow workspace exists
    assert os.path.exists(absolute_workflow_workspace)
    delete_workflow(sample_yadage_workflow_in_db, workspace=False)
    assert os.path.exists(absolute_workflow_workspace)

    delete_workflow(sample_yadage_workflow_in_db, workspace=True)
    assert not os.path.exists(absolute_workflow_workspace)


def test_delete_recursive_wildcard(tmp_shared_volume_path):
    """Test recursive wildcard deletion of files."""
    file_binary_content = b"1,2,3,4\n5,6,7,8"
    size = 0
    directory_path = Path(tmp_shared_volume_path, "rm_files_test")
    files_to_remove = ["file1.csv", "subdir/file2.csv"]
    posix_path_to_deleted_files = []
    for file_name in files_to_remove:
        posix_file_path = Path(directory_path, file_name)
        posix_file_path.parent.mkdir(parents=True)
        posix_file_path.touch()
        size = posix_file_path.write_bytes(file_binary_content)
        assert posix_file_path.exists()
        posix_path_to_deleted_files.append(posix_file_path)

    deleted_files = remove_files_recursive_wildcard(directory_path, "**/*")
    for posix_file_path in posix_path_to_deleted_files:
        assert not posix_file_path.exists()

    for key in files_to_remove:
        assert key in deleted_files["deleted"]
        assert deleted_files["deleted"][key]["size"] == size
    assert not len(deleted_files["failed"])


def test_list_recursive_wildcard(tmp_shared_volume_path):
    """Test recursive wildcard deletion of files."""
    file_binary_content = b"1,2,3,4\n5,6,7,8"
    directory_path = Path(tmp_shared_volume_path, "ls_files_test")
    files_to_list = ["file1.csv", "subdir/file2.csv", "file3.txt"]
    posix_path_to_listed_files = []
    for file_name in files_to_list:
        posix_file_path = Path(directory_path, file_name)
        posix_file_path.parent.mkdir(parents=True, exist_ok=True)
        posix_file_path.touch()
        posix_file_path.write_bytes(file_binary_content)
        assert posix_file_path.exists()
        posix_path_to_listed_files.append(posix_file_path)

    listed_files = list_files_recursive_wildcard(directory_path, "**/*.csv")
    listed_files_names = set(file["name"] for file in listed_files)
    assert listed_files_names == set(
        filter(lambda x: x.endswith(".csv"), files_to_list)
    )

    listed_files = list_files_recursive_wildcard(directory_path, "*.txt")
    listed_files_names = set(file["name"] for file in listed_files)
    assert listed_files_names == set(["file3.txt"])


def test_workspace_permissions(
    app, session, default_user, sample_yadage_workflow_in_db, tmp_shared_volume_path
):
    """Test workspace dir permissions."""
    create_workflow_workspace(sample_yadage_workflow_in_db.workspace_path)
    expected_worspace_permissions = "drwxrwxr-x"
    absolute_workflow_workspace = os.path.join(
        tmp_shared_volume_path, sample_yadage_workflow_in_db.workspace_path
    )
    workspace_permissions = stat.filemode(os.stat(absolute_workflow_workspace).st_mode)
    assert os.path.exists(absolute_workflow_workspace)
<<<<<<< HEAD
    assert workspace_permissions == expected_worspace_permissions
    delete_workflow(sample_yadage_workflow_in_db, workspace=True)
=======
    assert workspace_permissions == expeted_worspace_permissions
    delete_workflow(sample_yadage_workflow_in_db, hard_delete=True, workspace=True)


def test_stop_workflow_with_kubernetes_failure(sample_serial_workflow_in_db):
    """Test that workflows get stopped in DB even if Kubernetes call is not successfull."""
    workflow = sample_serial_workflow_in_db
    workflow.status = WorkflowStatus.running
    mocked_k8s_client = Mock()
    mocked_k8s_client.delete_namespaced_job = Mock(
        side_effect=ApiException(reason="Job doens't exist.")
    )
    with patch(
        "reana_workflow_controller.workflow_run_manager.current_k8s_batchv1_api_client",
        mocked_k8s_client,
    ):
        stop_workflow(workflow)
        assert workflow.status == WorkflowStatus.stopped
>>>>>>> 3d915efc
<|MERGE_RESOLUTION|>--- conflicted
+++ resolved
@@ -13,13 +13,7 @@
 from pathlib import Path
 
 import pytest
-<<<<<<< HEAD
 from reana_db.models import Job, JobCache, Workflow, RunStatus
-=======
-from mock import Mock, patch
-from kubernetes.client.rest import ApiException
-from reana_db.models import Job, JobCache, Workflow, WorkflowStatus
->>>>>>> 3d915efc
 
 from reana_workflow_controller.rest.utils import (
     create_workflow_workspace,
@@ -213,26 +207,5 @@
     )
     workspace_permissions = stat.filemode(os.stat(absolute_workflow_workspace).st_mode)
     assert os.path.exists(absolute_workflow_workspace)
-<<<<<<< HEAD
     assert workspace_permissions == expected_worspace_permissions
-    delete_workflow(sample_yadage_workflow_in_db, workspace=True)
-=======
-    assert workspace_permissions == expeted_worspace_permissions
-    delete_workflow(sample_yadage_workflow_in_db, hard_delete=True, workspace=True)
-
-
-def test_stop_workflow_with_kubernetes_failure(sample_serial_workflow_in_db):
-    """Test that workflows get stopped in DB even if Kubernetes call is not successfull."""
-    workflow = sample_serial_workflow_in_db
-    workflow.status = WorkflowStatus.running
-    mocked_k8s_client = Mock()
-    mocked_k8s_client.delete_namespaced_job = Mock(
-        side_effect=ApiException(reason="Job doens't exist.")
-    )
-    with patch(
-        "reana_workflow_controller.workflow_run_manager.current_k8s_batchv1_api_client",
-        mocked_k8s_client,
-    ):
-        stop_workflow(workflow)
-        assert workflow.status == WorkflowStatus.stopped
->>>>>>> 3d915efc
+    delete_workflow(sample_yadage_workflow_in_db, workspace=True)