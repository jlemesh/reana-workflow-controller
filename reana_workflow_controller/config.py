--- conflicted
+++ resolved
@@ -11,12 +11,7 @@
 import os
 
 from reana_commons.config import REANA_COMPONENT_PREFIX, SHARED_VOLUME_PATH
-<<<<<<< HEAD
-from reana_db.models import JobStatus
-=======
-from reana_db.models import WorkflowStatus
-
->>>>>>> 3d915efc
+from reana_db.models import JobStatus, RunStatus
 
 from reana_workflow_controller.version import __version__
 
@@ -134,8 +129,9 @@
 
 
 ALIVE_STATUSES = [
-    WorkflowStatus.created,
-    WorkflowStatus.running,
-    WorkflowStatus.queued,
+    RunStatus.created,
+    RunStatus.running,
+    RunStatus.queued,
+    RunStatus.pending,
 ]
 """Alive workflow statuses."""